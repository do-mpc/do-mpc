#
#   This file is part of do-mpc
#
#   do-mpc: An environment for the easy, modular and efficient implementation of
#        robust nonlinear model predictive control
#
#   Copyright (c) 2014-2019 Sergio Lucia, Alexandru Tatulea-Codrean
#                        TU Dortmund. All rights reserved
#
#   do-mpc is free software: you can redistribute it and/or modify
#   it under the terms of the GNU Lesser General Public License as
#   published by the Free Software Foundation, either version 3
#   of the License, or (at your option) any later version.
#
#   do-mpc is distributed in the hope that it will be useful,
#   but WITHOUT ANY WARRANTY; without even the implied warranty of
#   MERCHANTABILITY or FITNESS FOR A PARTICULAR PURPOSE.  See the
#   GNU Lesser General Public License for more details.
#
#   You should have received a copy of the GNU General Public License
#   along with do-mpc.  If not, see <http://www.gnu.org/licenses/>.

import numpy as np
from casadi import *
from casadi.tools import *
import pdb
import warnings


class IteratedVariables:
    """ Class to initiate properties and attributes for iterated variables.
    This class is inherited to all iterating **do-mpc** classes and based on the :py:class:`Model`.

    .. warning::

        This base class can not be used independently.
    """

    def __init__(self):
        assert 'model' in self.__dict__.keys(), 'Cannot initialize variables before assigning the model to the current class instance.'

        # Initialize structure for intial conditions:
        self._x0 = self.model._x(0.0)
        self._u0 = self.model._u(0.0)
        self._z0 = self.model._z(0.0)
        self._t0 = np.array([0.0])


    def _convert2struct(self, val, struct):
        """ Convert array to structure.
        Pass ``val`` which can be an int, float, array, structure and return
        a numerical structure based on the second argument ``structure``.

        If a structure is passed, return the structure unchanged.

        Performs some sanity checks.
        """

        # convert to array
        if isinstance(val, (float, int)):
            val = np.array([val])

        # Check dimensions
        err_msg = 'Variable cannot be set because the supplied vector has the wrong size. You have {} and the model is setup for {}'
        n_val = np.prod(val.shape)
        n_var = struct.size
        assert n_val == n_var, err_msg.format(n_val, n_var)

        # Convert to structure (or return structure)
        if isinstance(val, (np.ndarray, casadi.DM)):
            val = struct(val)
        elif isinstance(val, structure3.DMStruct):
            pass
        else:
            types = (np.ndarray, casadi.DM, structure3.DMStruct)
            raise Exception('x0 must be of tpye {}. You have: {}'.format(types, type(val)))

        return val

    @property
    def x0(self):
        """ Initial state and current iterate.
        This is the numerical structure holding the information about the current states
        in the class. The property can be indexed according to the model definition.

        **Example:**

        ::

            model = do_mpc.model.Model('continuous')
            model.set_variable('_x','temperature', shape=(4,1))

            ...
            mhe = do_mpc.estimator.MHE(model)
            # or
            mpc = do_mpc.estimator.MPC(model)

            # Get or set current value of variable:
            mpc.x0['temperature', 0] # 0th element of variable
            mpc.x0['temperature']    # all elements of variable
            mpc.x0['temperature', 0:2]    # 0th and 1st element

        Usefull CasADi symbolic structure methods:

        * ``.shape``

        * ``.keys()``

        * ``.labels()``

        """
        return self._x0

    @x0.setter
    def x0(self, val):
        self._x0 = self._convert2struct(val, self.model._x)

    @property
    def u0(self):
        """ Initial input and current iterate.
        This is the numerical structure holding the information about the current input
        in the class. The property can be indexed according to the model definition.

        **Example:**

        ::

            model = do_mpc.model.Model('continuous')
            model.set_variable('_u','heating', shape=(4,1))

            ...
            mhe = do_mpc.estimator.MHE(model)
            # or
            mpc = do_mpc.estimator.MPC(model)

            # Get or set current value of variable:
            mpc.u0['heating', 0] # 0th element of variable
            mpc.u0['heating']    # all elements of variable
            mpc.u0['heating', 0:2]    # 0th and 1st element

        Usefull CasADi symbolic structure methods:

        * ``.shape``

        * ``.keys()``

        * ``.labels()``

        """
        return self._u0

    @u0.setter
    def u0(self, val):
        self._u0 = self._convert2struct(val, self.model._u)

    @property
    def z0(self):
        """ Initial algebraic state and current iterate.
        This is the numerical structure holding the information about the current algebraic states
        in the class. The property can be indexed according to the model definition.

        **Example:**

        ::

            model = do_mpc.model.Model('continuous')
            model.set_variable('_z','temperature', shape=(4,1))

            ...
            mhe = do_mpc.estimator.MHE(model)
            # or
            mpc = do_mpc.estimator.MPC(model)

            # Get or set current value of variable:
            mpc.z0['temperature', 0] # 0th element of variable
            mpc.z0['temperature']    # all elements of variable
            mpc.z0['temperature', 0:2]    # 0th and 1st element

        Usefull CasADi symbolic structure methods:

        * ``.shape``

        * ``.keys()``

        * ``.labels()``

        """
        return self._z0

    @z0.setter
    def z0(self, val):
        self._z0 = self._convert2struct(val, self.model._z)

    @property
    def t0(self):
        """ Current time marker of the class.
        Use this property to set of query the time.

        Set with ``int``, ``float``, ``numpy.ndarray`` or ``casadi.DM`` type.
        """
        return self._t0

    @t0.setter
    def t0(self,val):
        if isinstance(val, (int,float)):
            self._t0 = np.array([val])
        elif isinstance(val, np.ndarray):
            assert val.size == 1, 'Cant set time with shape {}. Must contain exactly one element.'.format(val.size)
            self._t0 = val.flatten()
        elif isinstance(val, casadi.DM):
            assert val.size == 1, 'Cant set time with shape {}. Must contain exactly one element.'.format(val.size)
            self._t0 = val.full().flatten()
        else:
            types = (np.ndarray, float, int, casadi.DM)
            raise Exception('Passing object of type {} to set the current time. Must be of type {}'.format(type(val), types))


class _SymVar:
    def __init__(self, symvar_type):
        assert symvar_type in ['SX', 'MX'], 'symvar_type must be either SX or MX, you have: {}'.format(symvar_type)

        if symvar_type == 'MX':
            self.sym = MX.sym
            self.struct = struct_MX
            self.sym_struct = struct_symMX
            self.dtype = MX
        if symvar_type == 'SX':
            self.sym = SX.sym
            self.struct = struct_SX
            self.sym_struct = struct_symSX
            self.dtype = SX


class Model:
    """The **do-mpc** model class. This class holds the full model description and is at the core of
    :py:class:`do_mpc.simulator.Simulator`, :py:class:`do_mpc.controller.MPC` and :py:class:`do_mpc.estimator.Estimator`.
    The :py:class:`Model` class is created with setting the ``model_type`` (continuous or discrete).
    A ``continous`` model consists of an underlying ordinary differential equation (ODE) or differential algebraic equation (DAE):

    .. math::

       \\dot{x}(t) &= f(x(t),u(t),z(t),p(t),p_{\\text{tv}}(t)) + w(t),\\\\
       0 &= g(x(t),u(t),z(t),p(t),p_{\\text{tv}}(t))\\\\
       y &= h(x(t),u(t),z(t),p(t),p_{\\text{tv}}(t)) + v(t)

    whereas a ``discrete`` model consists of a difference equation:

    .. math::

       x_{k+1} &= f(x_k,u_k,z_k,p_k,p_{\\text{tv},k}) + w_k,\\\\
       0 &= g(x_k,u_k,z_k,p_k,p_{\\text{tv},k})\\\\
       y_k &= h(x_k,u_k,z_k,p_k,p_{\\text{tv},k}) + v_k


    **Configuration and setup:**

    Configuring and setting up the :py:class:`Model` involves the following steps:

    1. Use :py:func:`set_variable` to introduce new variables to the model.

    2. Optionally introduce "auxiliary" expressions as functions of the previously defined variables with :py:func:`set_expression`. The expressions can be used for monitoring or be reused as constraints, the cost function etc.

    3. Optionally introduce measurement equations with :py:func:`set_meas`. The syntax is identical to :py:func:`set_expression`. By default state-feedback is assumed.

    4. Define the right-hand-side of the `discrete` or `continuous` model as a function of the previously defined variables with :py:func:`set_rhs`. This method must be called once for each introduced state.

    5. Call :py:func:`setup` to finalize the :py:class:`Model`. No further changes are possible afterwards.

    .. note::

        All introduced model variables are accessible as **Attributes** of the :py:class:`Model`.
        Use these attributes to query to variables, e.g. to form the cost function in a seperate file for the MPC configuration.

    :param model_type: Set if the model is ``discrete`` or ``continuous``.
    :type model_type: str
    :param symvar_type: Set if the model is configured with CasADi ``SX`` or ``MX`` variables.
    :type symvar_type: str

    :raises assertion: model_type must be string
    :raises assertion: model_type must be either discrete or continuous

    .. automethod:: __getitem__
    """

    def __init__(self, model_type=None, symvar_type='SX'):
        assert isinstance(model_type, str), 'model_type must be string, you have: {}'.format(type(model_type))
        assert model_type in ['discrete', 'continuous'], 'model_type must be either discrete or continuous, you have: {}'.format(model_type)
        assert symvar_type in ['SX', 'MX'], 'symvar_type must be either SX or MX, you have: {}'.format(symvar_type)

<<<<<<< HEAD
        # Define private class attributes

        self._x = []
        self._u =   [entry('default', shape=(0,0))]
        self._z =   [entry('default', shape=(0,0))]
        self._p =   [entry('default', shape=(0,0))]
        self._tvp = [entry('default', shape=(0,0))]
        
        self._aux = [entry('default', shape=(1,1))]
        self._aux_expression = [entry('default', expr=DM(0))]

        self._y =   [entry('default', shape=(0,0))]
        self._y_expression = []
=======
        self.symvar_type = symvar_type
        self.model_type = model_type
        self.sv = _SymVar(symvar_type)
>>>>>>> 73dae8ff

        # Define private class attributes
        self._x =   {'name': [],'var':[]}
        self._u =   {'name': ['default'], 'var': [self.sv.sym('default', (0,0))]}
        self._z =   {'name': ['default'], 'var': [self.sv.sym('default', (0,0))]}
        self._p =   {'name': ['default'], 'var': [self.sv.sym('default', (0,0))]}
        self._tvp = {'name': ['default'], 'var': [self.sv.sym('default', (0,0))]}
        self._aux = {'name': ['default'], 'var': [self.sv.sym('default', (1,1))]}
        # Process noise
        self._w =   {'name': ['default'], 'var': [self.sv.sym('default', (0,0))]}
        # Measurement noise
        self._v =   {'name': ['default'], 'var': [self.sv.sym('default', (0,0))]}
        # Measurements
        self._y =   {'name': ['default'], 'var': [self.sv.sym('default', (0,0))]}

<<<<<<< HEAD
        self.model_type = model_type
        self.symvar_type = 'SX' 
=======
        # Expressions:
        self._aux_expression = [entry('default', expr=DM(0))]
        self._y_expression = []

>>>>>>> 73dae8ff

        self.rhs_list = []
        self.alg_list = [entry('default', expr=[])]

        self.flags = {
            'setup': False
        }

    def __getitem__(self, ind):
        """The :py:class:`Model` class supports the ``__getitem__`` method,
        which can be used to retrieve the model variables (see attribute list).

        ::

            # Query the states like this:
            x = model.x
            # or like this:
            x = model['x']

        This also allows to retrieve multiple variables simultaneously:

        ::

            x, u, z = model['x','u','z']
        """
        var_names = ['x','u','z','p','tvp','y','aux', 'w']
        if isinstance(ind, tuple):
            val = []
            for ind_i in ind:
                assert ind_i in var_names, 'The queried variable {} is not valid. Choose from {}.'.format(ind_i, var_names)
                val.append(getattr(self, ind_i))
            return val
        else:
            val = getattr(self,ind)

        return val

    def _getvar(self, var_name):
        """ Function is called from within all property (x, u, z, p, tvp, y, aux, w) getters.
        Not part of the public API.
        """
        if self.flags['setup']:
            return getattr(self, var_name)
        else:
            # Before calling setup the attributes _x,_u,_z etc. are dicts with the keys: name and var.
            sym_dict = getattr(self, var_name)
            # We use the same method as in setup to create symbolic structures from these dicts
            sym_struct = self._convert2struct(sym_dict)
            # We then create a mutable structure of the same structure
            struct = self.sv.struct(sym_struct)
            # And set the values of this structure to the original symbolic variables
            for key, var in zip(sym_dict['name'], sym_dict['var']):
                struct[key] = var
            # Indexing this structure returns the original symbolic variables
            return struct


    @property
    def x(self):
        """ Dynamic states.
            CasADi symbolic structure, can be indexed with user-defined variable names.

            .. note ::

                Variables are introduced with :py:func:`Model.set_variable` Use this property only to query
                variables.

            **Example:**

            ::

                model = do_mpc.model.Model('continuous')
                model.set_variable('_x','temperature', shape=(4,1))
                # Query:
                model.x['temperature', 0] # 0th element of variable
                model.x['temperature']    # all elements of variable
                model.x['temperature', 0:2]    # 0th and 1st element

            Usefull CasADi symbolic structure methods:

            * ``.shape``

            * ``.keys()``

            * ``.labels()``


            :raises assertion: Cannot set model variables direcly. Use set_variable instead.
        """
        return self._getvar('_x')

    @x.setter
    def x(self, val):
        raise Exception('Cannot set model variables direcly. Use set_variable instead.')

    @property
    def u(self):
        """ Inputs.
            CasADi symbolic structure, can be indexed with user-defined variable names.

            .. note ::

                Variables are introduced with :py:func:`Model.set_variable` Use this property only to query
                variables.

            **Example:**

            ::

                model = do_mpc.model.Model('continuous')
                model.set_variable('_u','heating', shape=(4,1))
                # Query:
                model.u['heating', 0] # 0th element of variable
                model.u['heating']    # all elements of variable
                model.u['heating', 0:2]    # 0th and 1st element

            Usefull CasADi symbolic structure methods:

            * ``.shape``

            * ``.keys()``

            * ``.labels()``

            :raises assertion: Cannot set model variables direcly. Use set_variable instead.
        """
        return self._getvar('_u')

    @u.setter
    def u(self, val):
        raise Exception('Cannot set model variables direcly. Use set_variable instead.')

    @property
    def z(self):
        """ Algebraic states.
        CasADi symbolic structure, can be indexed with user-defined variable names.

        .. note ::

            Variables are introduced with :py:func:`Model.set_variable` Use this property only to query
            variables.

        **Example:**

        ::

            model = do_mpc.model.Model('continuous')
            model.set_variable('_z','temperature', shape=(4,1))
            # Query:
            model.z['temperature', 0] # 0th element of variable
            model.z['temperature']    # all elements of variable
            model.z['temperature', 0:2]    # 0th and 1st element

        Usefull CasADi symbolic structure methods:

        * ``.shape``

        * ``.keys()``

        * ``.labels()``


        :raises assertion: Cannot set model variables direcly. Use set_variable instead.
        """
        return self._getvar('_z')

    @z.setter
    def z(self, val):
        raise Exception('Cannot set model variables direcly. Use set_variable instead.')

    @property
    def p(self):
        """ Static parameters.
        CasADi symbolic structure, can be indexed with user-defined variable names.

        .. note ::

            Variables are introduced with :py:func:`Model.set_variable` Use this property only to query
            variables.

        **Example:**

        ::

            model = do_mpc.model.Model('continuous')
            model.set_variable('_p','temperature', shape=(4,1))
            # Query:
            model.p['temperature', 0] # 0th element of variable
            model.p['temperature']    # all elements of variable
            model.p['temperature', 0:2]    # 0th and 1st element

        Usefull CasADi symbolic structure methods:

        * ``.shape``

        * ``.keys()``

        * ``.labels()``


        :raises assertion: Cannot set model variables direcly. Use set_variable instead.
        """
        return self._getvar('_p')

    @p.setter
    def p(self, val):
        raise Exception('Cannot set model variables direcly. Use set_variable instead.')

    @property
    def tvp(self):
        """ Time-varying parameters.
            CasADi symbolic structure, can be indexed with user-defined variable names.

            .. note ::

                Variables are introduced with :py:func:`Model.set_variable` Use this property only to query
                variables.

            **Example:**

            ::

                model = do_mpc.model.Model('continuous')
                model.set_variable('_tvp','temperature', shape=(4,1))
                # Query:
                model.tvp['temperature', 0] # 0th element of variable
                model.tvp['temperature']    # all elements of variable
                model.tvp['temperature', 0:2]    # 0th and 1st element

            Usefull CasADi symbolic structure methods:

            * ``.shape``

            * ``.keys()``

            * ``.labels()``

            :raises assertion: Cannot set model variables direcly. Use set_variable instead.
        """
        return self._getvar('_tvp')

    @tvp.setter
    def tvp(self, val):
        raise Exception('Cannot set model variables direcly. Use set_variable instead.')

    @property
    def y(self):
        """ Measurements.
            CasADi symbolic structure, can be indexed with user-defined variable names.

            .. note ::

                Measured variables are introduced with :py:func:`Model.set_meas` Use this property only to query
                variables.

            **Example:**

            ::

                model = do_mpc.model.Model('continuous')
                model.set_variable('_x','temperature', 4) # 4 states
                model.set_meas('temperature', model.x['temperature',:2]) # first 2 measured
                # Query:
                model.y['temperature', 0] # 0th element of variable
                model.y['temperature']    # all elements of variable

            Usefull CasADi symbolic structure methods:

            * ``.shape``

            * ``.keys()``

            * ``.labels()``

            :raises assertion: Cannot set model variables direcly. Use set_meas instead.
        """
        return self._getvar('_y')

    @y.setter
    def y(self, val):
        raise Exception('Cannot set model variables direcly. Use set_variable instead.')

    @property
    def aux(self):
        """ Auxiliary expressions.
            CasADi symbolic structure, can be indexed with user-defined variable names.

            .. note ::

                Expressions are introduced with :py:func:`Model.set_expression` Use this property only to query
                variables.

            **Example:**

            ::

                model = do_mpc.model.Model('continuous')
                model.set_variable('_x','temperature', 4) # 4 states
                dt = model.x['temperature',0]- model.x['temperature', 1]
                model.set_expression('dtemp', dt)
                # Query:
                model.aux['dtemp', 0] # 0th element of variable
                model.aux['dtemp']    # all elements of variable

            Usefull CasADi symbolic structure methods:

            * ``.shape``

            * ``.keys()``

            * ``.labels()``

            :raises assertion: Cannot set aux direcly. Use set_expression instead.
        """
        return self._getvar('_aux_expression')

    @aux.setter
    def aux(self, val):
        raise Exception('Cannot set model variables direcly. Use set_variable instead.')

    @property
    def w(self):
        """ Process noise.
            CasADi symbolic structure, can be indexed with user-defined variable names.

            The process noise structure is created automatically, whenever the
            :py:func:`Model.set_rhs` method is called with the argument ``process_noise = True``.

            .. note::

                The process noise is used for the :py:class:`do_mpc.estimator.MHE` and
                can be used to simulate a disturbed system in the :py:class:`do_mpc.simulator.Simulator`.

            Usefull CasADi symbolic structure methods:

            * ``.shape``

            * ``.keys()``

            * ``.labels()``

            :raises assertion: Cannot set w direcly.
        """
        return self._getvar('_w')

    @w.setter
    def w(self, val):
        raise Exception('Cannot set process noise directly.')


    @property
    def v(self):
        """ Measurement noise.
            CasADi symbolic structure, can be indexed with user-defined variable names.

            The measurement noise structure is created automatically, whenever the
            :py:func:`Model.set_meas` method is called with the argument ``meas_noise = True``.

            .. note::

                The measurement noise is used for the :py:class:`do_mpc.estimator.MHE` and
                can be used to simulate a disturbed system in the :py:class:`do_mpc.simulator.Simulator`.

            Usefull CasADi symbolic structure methods:

            * ``.shape``

            * ``.keys()``

            * ``.labels()``

            :raises assertion: Cannot set v direcly.
        """
        return self._getvar('_v')

    @v.setter
    def v(self, val):
        raise Exception('Cannot set measurement noise directly.')


    def set_variable(self, var_type, var_name, shape=(1,1)):
        """Introduce new variables to the model class. Define variable type, name and shape (optional).

        **Example:**

        ::

            # States struct (optimization variables):
            C_a = model.set_variable(var_type='_x', var_name='C_a', shape=(1,1))
            T_K = model.set_variable(var_type='_x', var_name='T_K', shape=(1,1))

            # Input struct (optimization variables):
            Q_dot = model.set_variable(var_type='_u', var_name='Q_dot')

            # Fixed parameters:
            alpha = model.set_variable(var_type='_p', var_name='alpha')

        .. note:: ``var_type`` allows a shorthand notation e.g. ``_x`` which is equivalent to ``states``.

        :param var_type: Declare the type of the variable. The following types are valid (long or short name is possible):

            ===========================  ===========  ============================
            Long name                    short name   Remark
            ===========================  ===========  ============================
            ``states``                   ``_x``       Required
            ``inputs``                   ``_u``       optional
            ``algebraic``                ``_z``       Optional
            ``parameter``                ``_p``       Optional
            ``timevarying_parameter``    ``_tvp``     Optional
            ===========================  ===========  ============================
        :type var_type: string
        :param var_name: Set a user-defined name for the parameter. The names are reused throughout do_mpc.
        :type var_type: string
        :param shape: Shape of the current variable (optional), defaults to ``1``.
        :type shape: int or tuple of length 2.

        :raises assertion: var_type must be string
        :raises assertion: var_name must be string
        :raises assertion: shape must be tuple or int
        :raises assertion: Cannot call after :py:func:`setup`.

        :return: Returns the newly created symbolic variable.
        :rtype: casadi.SX
        """
        assert self.flags['setup'] == False, 'Cannot call .set_variable after setup.'
        assert isinstance(var_type, str), 'var_type must be str, you have: {}'.format(type(var_type))
        assert isinstance(var_name, str), 'var_name must be str, you have: {}'.format(type(var_name))
        assert isinstance(shape, (tuple,int)), 'shape must be tuple or int, you have: {}'.format(type(shape))

        # Get short names:
        var_type =var_type.replace('states', '_x'
            ).replace('inputs', '_u'
            ).replace('algebraic', '_z'
            ).replace('parameter', '_p'
            ).replace('timevarying_parameter', '_tvp')

        # Check validity of var_type:
        assert var_type in ['_x','_u','_z','_p','_tvp'], 'Trying to set non-existing variable var_type: {} with var_name {}'.format(var_type, var_name)
        # Check validity of var_name:
        assert var_name not in getattr(self,var_type)['name'], 'The variable name {} for type {} already exists.'.format(var_name, var_type)

        # Create variable:
        var = self.sv.sym(var_name, shape)


        # Extend var list with new entry:
        getattr(self, var_type)['var'].append(var)
        getattr(self, var_type)['name'].append(var_name)

        return var

    def set_expression(self, expr_name, expr):
        """Introduce new expression to the model class. Expressions are not required but can be used
        to extract further information from the model.
        Expressions must be formulated with respect to ``_x``, ``_u``, ``_z``, ``_tvp``, ``_p``.

        **Example:**

        Maybe you are interested in monitoring the product of two states?

        ::

            Introduce two scalar states:
            x_1 = model.set_variable('_x', 'x_1')
            x_2 = model.set_variable('_x', 'x_2')

            # Introduce expression:
            model.set_expression('x1x2', x_1*x_2)

        This new expression ``x1x2`` is then available in all **do-mpc** modules utilizing
        this model instance. It can be set, e.g. as the cost function in :py:class:`do-mpc.controller.MPC`
        or simply used in a graphical representation of the simulated / controlled system.

        :param expr_name: Arbitrary name for the given expression. Names are used for key word indexing.
        :type expr_name: string
        :param expr: CasADi SX or MX function depending on ``_x``, ``_u``, ``_z``, ``_tvp``, ``_p``.
        :type expr: CasADi SX or MX

        :raises assertion: expr_name must be str
        :raises assertion: expr must be a casadi SX or MX type
        :raises assertion: Cannot call after :py:func:`setup`.

        :return: Returns the newly created expression. Expression can be used e.g. for the RHS.
        :rtype: casadi.SX
        """
        assert self.flags['setup'] == False, 'Cannot call .set_expression after setup'
        assert isinstance(expr_name, str), 'expr_name must be str, you have: {}'.format(type(expr_name))
        assert isinstance(expr, (casadi.SX, casadi.MX)), 'expr must be a casadi SX or MX type, you have:{}'.format(type(expr))

        self._aux_expression.append(entry(expr_name, expr = expr))

        # Create variable:
        var = self.sv.sym(expr_name, expr.shape)
        self._aux['var'].append(var)
        self._aux['name'].append(expr_name)

        return expr

    def set_meas(self, meas_name, expr, meas_noise=True):
        """Introduce new measurable output to the model class.

        .. math::

            y = h(x(t),u(t),z(t),p(t),p_{\\text{tv}}(t)) + v(t)

        or in case of discrete dynamics:

        .. math::

            y_k = h(x_k,u_k,z_k,p_k,p_{\\text{tv},k}) + v_k

        By default, the model assumes state-feedback (all states are measured outputs).
        Expressions must be formulated with respect to ``_x``, ``_u``, ``_z``, ``_tvp``, ``_p``.

        Be default, it is assumed that the measurements experience additive noise :math:`v_k`.
        This can be deactivated for individual measured variables by changing the boolean variable
        ``meas_noise`` to ``False``.
        Note that measurement noise is only meaningful for state-estimation and will not affect the controller.
        Furthermore, it can be set with each :py:class:`do_mpc.simulator.Simulator` call to obtain imperfect outputs.

        .. note::

            For moving horizon estimation it is suggested to declare all inputs (``_u``) and e.g. a subset of states (``_x``) as
            measurable output. Some other MHE formulations treat inputs separately.

        .. note::

            It is often suggested to deactivate measurement noise for "measured" inputs (``_u``).
            These can typically seen as certain variables.

        **Example:**

        ::

            # Introduce states:
            x_meas = model.set_variable('_x', 'x', 3) # 3 measured states (vector)
            x_est = model.set_variable('_x', 'x', 3) # 3 estimated states (vector)
            # and inputs:
            u = model.set_variable('_u', 'u', 2) # 2 inputs (vector)

            # define measurements:
            model.set_meas('x_meas', x_meas)
            model.set_meas('u', u)

        :param expr_name: Arbitrary name for the given expression. Names are used for key word indexing.
        :type expr_name: string
        :param expr: CasADi SX or MX function depending on ``_x``, ``_u``, ``_z``, ``_tvp``, ``_p``.
        :type expr: CasADi SX or MX
        :param meas_noise: Set if the measurement equation is disturbed by additive noise.
        :type meas_noise: bool

        :raises assertion: expr_name must be str
        :raises assertion: expr must be a casadi SX or MX type
        :raises assertion: Cannot call after :py:func:`setup`.

        :return: Returns the newly created measurement expression.
        :rtype: casadi.SX
        """
        assert self.flags['setup'] == False, 'Cannot call .set_meas after setup'
        assert isinstance(meas_name, str), 'meas_name must be str, you have: {}'.format(type(meas_name))
        assert isinstance(expr, (casadi.SX, casadi.MX)), 'expr must be a casadi SX or MX type, you have:{}'.format(type(expr))
        assert isinstance(meas_noise, bool), 'meas_noise must be of type boolean. You have: {}'.format(type(meas_noise))

        # Create a new process noise variable and add it to the rhs equation.
        if meas_noise:
            var = self.sv.sym(meas_name+'_noise', expr.shape[0])

            self._v['name'].append(meas_name)
            self._v['var'].append(var)
            expr += var

        self._y_expression.append(entry(meas_name, expr = expr))

        # Create variable:
        var = self.sv.sym(meas_name, expr.shape)
        self._y['var'].append(var)
        self._y['name'].append(meas_name)

        return expr

    def set_rhs(self, var_name, expr, process_noise=False):
        """Formulate the right hand side (rhs) of the ODE:

        .. math::

            \\dot{x}(t) = f(x(t),u(t),z(t),p(t),p_{\\text{tv}}(t)) + w(t),

        or the update equation in case of discrete dynamics:

        .. math::

            x_{k+1} = f(x_k,u_k,z_k,p_k,p_{\\text{tv},k}) + w_k,

        Each defined state variable must have a respective equation (of matching dimension)
        for the rhs. Match the rhs with the state by choosing the corresponding names.
        rhs must be formulated with respect to ``_x``, ``_u``, ``_z``, ``_tvp``, ``_p``.

        **Example**:

        ::

            tank_level = model.set_variable('states', 'tank_level')
            tank_temp = model.set_variable('states', 'tank_temp')

            tank_level_next = 0.5*tank_level
            tank_temp_next = ...

            model.set_rhs('tank_level', tank_level_next)
            model.set_rhs('tank_temp', tank_temp_next)

        Optionally, set ``process_noise = True`` to introduce an additive process noise variable.
        This is  meaningful for the :py:class:`do_mpc.estimator.MHE` (See :py:func:`do_mpc.estimator.MHE.set_default_objective` for more details).
        Furthermore, it can be set with each :py:class:`do_mpc.simulator.Simulator` call to obtain imperfect (realistic) simulation results.


        :param var_name: Reference to previously introduced state names (with :py:func:`Model.set_variable`)
        :type var_name: string
        :param expr: CasADi SX or MX function depending on ``_x``, ``_u``, ``_z``, ``_tvp``, ``_p``.
        :type expr: CasADi SX or MX
        :param process_noise: (optional) Make the respective state variable non-deterministic.
        :type process_noise: boolean

        :raises assertion: var_name must be str
        :raises assertion: expr must be a casadi SX or MX type
        :raises assertion: var_name must refer to the previously defined states
        :raises assertion: Cannot call after :py:func`setup`.

        :return: None
        :rtype: None
        """
        assert self.flags['setup'] == False, 'Cannot call .set_rhs after .setup.'
        assert isinstance(var_name, str), 'var_name must be str, you have: {}'.format(type(var_name))
        assert isinstance(expr, (casadi.SX, casadi.MX, casadi.DM)), 'expr must be a casadi SX, MX or DM type, you have:{}'.format(type(expr))
        assert var_name in self._x['name'], 'var_name must refer to the previously defined states ({}). You have: {}'.format(self._x['name'], var_name)

        # Create a new process noise variable and add it to the rhs equation.
        if process_noise:
            if self.symvar_type == 'MX':
                var = MX.sym(var_name+'_noise', expr.shape[0])
            else:
                var = SX.sym(var_name+'_noise', expr.shape[0])

            self._w.append(var)
            expr += var
        self.rhs_list.extend([{'var_name': var_name, 'expr': expr}])

    def set_alg(self, expr_name, expr):
        """ Introduce new algebraic equation to model.

        For the continous time model, the expression must be formulated as

        .. math::

           0 = g(x(t),u(t),z(t),p(t),p_{\\text{tv}}(t))


        or for a ``discrete`` model:

        .. math::

           0 = g(x_k,u_k,z_k,p_k,p_{\\text{tv},k})

        .. note::

            For the introduced algebraic variables :math:`z \in \mathbb{R}^{n_z}`
            it is required to introduce exactly :math:`n_z` algebraic equations.
            Otherwise :py:meth:`setup` will throw an error message.

        :param expr_name: Name of the introduced expression
        :type expr_name: string
        :param expr: CasADi SX or MX function depending on ``_x``, ``_u``, ``_z``, ``_tvp``, ``_p``.
        :type expr: CasADi SX or MX

        """
        assert self.flags['setup'] == False, 'Cannot call .set_alg after .setup.'
        assert isinstance(expr_name, str), 'expr_name must be str, you have: {}'.format(type(expr_name))
        assert isinstance(expr, (casadi.SX, casadi.MX, casadi.DM)), 'expr must be a casadi SX, MX or DM type, you have:{}'.format(type(expr))

        self.alg_list.append(entry(expr_name, expr = expr))


    def _convert2struct(self, var_dict):
        """Helper function for :py:func:`setup`. Not part of the public API.
        This method is used to convert the attributes:

        ::
            self._x
            self._u
            ...

        into structures of type ``struct_symSX`` or ``struct_symMX`` (depending on the attribute ``symvar_type``).

        These structures are created with **newly introduced** symbolic variables which are of the same shapes and names
        as those introduced with :py:func:`set_variable`.

        **Why is this necessary?**

        For the symbolic variable type ``MX`` it is impossible to first create symbolic variables and then combine them into a structure (``struct_symMX``).
        We thus create symbolic variables, then create a structure holding similar variables and the substitute these newly introduced variables in all expressions.

        :param var_dict: Attributes that are configured with :py:func:`set_variable` (e.g. ``self._x``). These attributes are of type ``dict`` with the keys ``name`` and ``var``
        :type var_dict: dict
        """
        result_struct =  self.sv.sym_struct([
            entry(name, shape = var.shape) for var, name in zip(var_dict['var'], var_dict['name'])
        ])
        return result_struct

    def _substitute_struct_vars(self, var_dict_list, sym_struct_list, expr):
        """Helper function for :py:func:`setup`. Not part of the public API.
        This method is used to substitute the newly introduced structured variables with :py:func:`_convert2struct`
        into the expressions that define the model (e.g. ``_rhs``).

        **Why is this necessary?**

        For the symbolic variable type ``MX`` it is impossible to first create symbolic variables and then combine them into a structure (``struct_symMX``).
        We thus create symbolic variables, then create a structure holding similar variables and the substitute these newly introduced variables in all expressions.

        :param var_dict_list: List of attributes that are configured with :py:func:`set_variable` (e.g. ``self._x``). These attributes are of type ``dict`` with the keys ``name`` and ``var``
        :type var_dict_list: list
        :param sym_struct_list: List of the same attributes converted into structures with :py:func:`_convert2struct`.
        :type sym_struct_list: list
        :param expr: Casadi structured expr in which the variables from ``var_dict_list`` are substituted with those from ``sym_struct_list``.
        :type expr: struct_SX or struct_MX
        """
        assert len(var_dict_list)==len(sym_struct_list)

        subs = expr
        for var_dict, sym_struct in zip(var_dict_list, sym_struct_list):
            assert var_dict['name'] == sym_struct.keys()

            for var, name in zip(var_dict['var'], var_dict['name']):
                subs = substitute(subs, var, sym_struct[name])

        return expr(subs)


    def setup(self):
        """Setup method must be called to finalize the modelling process.
        All required model variables must be declared.
        The right hand side expression for ``_x`` must have been set with :py:func:`set_rhs`.

        Sets default measurement function (state feedback) if :py:func:`set_meas` was not called.

        .. warning::

            After calling :py:func:`setup`, the model is locked and no further variables,
            expressions etc. can be set.

        :raises assertion: Definition of right hand side (rhs) is incomplete

        :return: None
        :rtype: None
        """

<<<<<<< HEAD
        # Write self._x, self._u, self._z, self._y, self._tvp, self.p with the respective struct_symSX structures.
        self._x = _x = struct_symSX(self._x)
        self._w = _w = struct_symSX(self._w)
        self._v = _v = struct_symSX(self._v)
        self._u = _u = struct_symSX(self._u)
        self._z = _z = struct_symSX(self._z)
        self._p = _p = struct_symSX(self._p)
        self._tvp = _tvp =  struct_symSX(self._tvp)
=======
        if self.symvar_type == 'MX':
            sym_struct = struct_symMX
            struct = struct_MX
        else:
            sym_struct = struct_symSX
            struct = struct_SX

        # Create structure from listed symbolic variables:
        _x =  self._convert2struct(self._x)
        _w =  self._convert2struct(self._w)
        _v =  self._convert2struct(self._v)
        _u =  self._convert2struct(self._u)
        _z =  self._convert2struct(self._z)
        _p =  self._convert2struct(self._p)
        _tvp =  self._convert2struct(self._tvp)
        _aux =  self._convert2struct(self._aux)
        _y =  self._convert2struct(self._y)

>>>>>>> 73dae8ff

        # Write self._aux_expression.
        self._aux_expression = self.sv.struct(self._aux_expression)

        # Write self._y_expression (measurement equations) as struct symbolic expression structures.
        # Check if it is an empty list (no user input)
        if not self._y_expression:
            self._y_expression = self._x
            self._y = self._x
        else:
            self._y_expression = self.sv.struct(self._y_expression)
            self._y = self.sv.sym_struct(self._y)

        # Create alg equations:
        self._alg = self.sv.struct(self.alg_list)

        # Create mutable struct with identical structure as _x to hold the right hand side.
        self._rhs = self.sv.struct(_x)

        # Set the expressions in self._rhs with the previously defined SX.sym variables.
        # Check if an expression is set for every state of the system.
        _x_names = set(self._x['name'])
        for rhs_i in self.rhs_list:
            self._rhs[rhs_i['var_name']] = rhs_i['expr']
            _x_names -= set([rhs_i['var_name']])
        assert len(_x_names) == 0, 'Definition of right hand side (rhs) is incomplete. Missing: {}. Use: set_rhs to define expressions.'.format(_x_names)

        var_dict_list = [self._x, self._w, self._v, self._u, self._z, self._p, self._tvp]
        sym_struct_list = [_x, _w, _v, _u, _z, _p, _tvp]

        self._rhs = self._substitute_struct_vars(var_dict_list, sym_struct_list, self._rhs)
        self._alg = self._substitute_struct_vars(var_dict_list, sym_struct_list, self._alg)
        self._aux_expression = self._substitute_struct_vars(var_dict_list, sym_struct_list, self._aux_expression)
        self._y_expression = self._substitute_struct_vars(var_dict_list, sym_struct_list, self._y_expression)

        self._x = _x
        self._w = _w
        self._v = _v
        self._u = _u
        self._z = _z
        self._p = _p
        self._tvp = _tvp
        self._y = _y
        self._aux = _aux

        # Declare functions for the right hand side and the aux_expressions.
        self._rhs_fun = Function('rhs_fun', [_x, _u, _z, _tvp, _p, _w], [self._rhs])
        self._alg_fun = Function('alg_fun', [_x, _u, _z, _tvp, _p, _w], [self._alg])
        self._aux_expression_fun = Function('aux_expression_fun', [_x, _u, _z, _tvp, _p], [self._aux_expression])
        self._meas_fun = Function('meas_fun', [_x, _u, _z, _tvp, _p, _v], [self._y_expression])

        # Create and store some information about the model regarding number of variables for
        # _x, _y, _u, _z, _tvp, _p, _aux
        self.n_x = self._x.shape[0]
        self.n_y = self._y.shape[0]
        self.n_u = self._u.shape[0]
        self.n_z = self._z.shape[0]
        self.n_tvp = self._tvp.shape[0]
        self.n_p = self._p.shape[0]
        self.n_aux = self._aux_expression.shape[0]
        self.n_w = self._w.shape[0]
        self.n_v = self._v.shape[0]

        msg = 'Must have the same number of algebraic equations (you have {}) and variables (you have {}).'
        assert self.n_z == self._alg.shape[0], msg.format(self._alg.shape[0], self.n_z)

        # Remove temporary storage for the symbolic variables. This allows to pickle the class.
        delattr(self, 'rhs_list')
        delattr(self, 'alg_list')

        self.flags['setup'] = True<|MERGE_RESOLUTION|>--- conflicted
+++ resolved
@@ -287,25 +287,10 @@
         assert model_type in ['discrete', 'continuous'], 'model_type must be either discrete or continuous, you have: {}'.format(model_type)
         assert symvar_type in ['SX', 'MX'], 'symvar_type must be either SX or MX, you have: {}'.format(symvar_type)
 
-<<<<<<< HEAD
-        # Define private class attributes
-
-        self._x = []
-        self._u =   [entry('default', shape=(0,0))]
-        self._z =   [entry('default', shape=(0,0))]
-        self._p =   [entry('default', shape=(0,0))]
-        self._tvp = [entry('default', shape=(0,0))]
-        
-        self._aux = [entry('default', shape=(1,1))]
-        self._aux_expression = [entry('default', expr=DM(0))]
-
-        self._y =   [entry('default', shape=(0,0))]
-        self._y_expression = []
-=======
+
         self.symvar_type = symvar_type
         self.model_type = model_type
         self.sv = _SymVar(symvar_type)
->>>>>>> 73dae8ff
 
         # Define private class attributes
         self._x =   {'name': [],'var':[]}
@@ -321,15 +306,10 @@
         # Measurements
         self._y =   {'name': ['default'], 'var': [self.sv.sym('default', (0,0))]}
 
-<<<<<<< HEAD
-        self.model_type = model_type
-        self.symvar_type = 'SX' 
-=======
         # Expressions:
         self._aux_expression = [entry('default', expr=DM(0))]
         self._y_expression = []
 
->>>>>>> 73dae8ff
 
         self.rhs_list = []
         self.alg_list = [entry('default', expr=[])]
@@ -1085,23 +1065,6 @@
         :rtype: None
         """
 
-<<<<<<< HEAD
-        # Write self._x, self._u, self._z, self._y, self._tvp, self.p with the respective struct_symSX structures.
-        self._x = _x = struct_symSX(self._x)
-        self._w = _w = struct_symSX(self._w)
-        self._v = _v = struct_symSX(self._v)
-        self._u = _u = struct_symSX(self._u)
-        self._z = _z = struct_symSX(self._z)
-        self._p = _p = struct_symSX(self._p)
-        self._tvp = _tvp =  struct_symSX(self._tvp)
-=======
-        if self.symvar_type == 'MX':
-            sym_struct = struct_symMX
-            struct = struct_MX
-        else:
-            sym_struct = struct_symSX
-            struct = struct_SX
-
         # Create structure from listed symbolic variables:
         _x =  self._convert2struct(self._x)
         _w =  self._convert2struct(self._w)
@@ -1112,8 +1075,6 @@
         _tvp =  self._convert2struct(self._tvp)
         _aux =  self._convert2struct(self._aux)
         _y =  self._convert2struct(self._y)
-
->>>>>>> 73dae8ff
 
         # Write self._aux_expression.
         self._aux_expression = self.sv.struct(self._aux_expression)
