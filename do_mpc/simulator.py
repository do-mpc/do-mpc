#
#   This file is part of do-mpc
#
#   do-mpc: An environment for the easy, modular and efficient implementation of
#        robust nonlinear model predictive control
#
#   Copyright (c) 2014-2019 Sergio Lucia, Alexandru Tatulea-Codrean
#                        TU Dortmund. All rights reserved
#
#   do-mpc is free software: you can redistribute it and/or modify
#   it under the terms of the GNU Lesser General Public License as
#   published by the Free Software Foundation, either version 3
#   of the License, or (at your option) any later version.
#
#   do-mpc is distributed in the hope that it will be useful,
#   but WITHOUT ANY WARRANTY; without even the implied warranty of
#   MERCHANTABILITY or FITNESS FOR A PARTICULAR PURPOSE.  See the
#   GNU Lesser General Public License for more details.
#
#   You should have received a copy of the GNU General Public License
#   along with do-mpc.  If not, see <http://www.gnu.org/licenses/>.


"""
Simulate continous-time ODE/DAE or discrete-time dynamic systems.
"""

import numpy as np
import casadi.tools as castools
import pdb
import warnings
import do_mpc
from typing import Union,Callable
from dataclasses import dataclass
from typing import Dict


# Define what is included in the Sphinx documentation.
__all__ = ['Simulator', 'SimulatorSettings', 'ContinousSimulatorSettings']

@dataclass
class SimulatorSettings:
    """Settings for :py:class:`Simulator`.
    An instance of this class is automatically generated as the attribute ``settings`` when creating the :py:class:`Simulator`.

    **Example**:

    ::

        simulator = do_mpc.simulator.Simulator(model)
        simulator.settings.t_step = 0.5

    """
    t_step: float = None
    """Timestep of the Simulator"""
    
    def check_for_mandatory_settings(self):
        """Method to assert the necessary settings required to design :py:class:`do_mpc.controller`
        """
        if self.t_step is None:
            raise ValueError("t_step must be set")


class ContinousSimulatorSettings(SimulatorSettings):
    """Settings for :py:class:`Simulator` for continous-time systems.
    

    An instance of this class is automatically generated as the attribute ``settings`` when creating the :py:class:`Simulator`.

    **Example**:

    ::

        simulator = do_mpc.simulator.Simulator(model)
        simulator.settings.t_step = 0.5
    

    Note:     
            As version 4.6.3, additional CasADI integrator options can be accessed as can be seen in the example below:

    **Example**:

    ::

        simulator = do_mpc.simulator.Simulator(model)
        simulator.settings.integration_opts = {'gather_stats':True, 'print_stats': True, 'verbose':False}

    """
    
    abstol: float = 1e-10
    """Absolute tolerance for the integrator"""

    reltol: float = 1e-10
    """Relative tolerance for the integrator"""

    integration_tool: str = 'cvodes'
    """Integration tool to be used. Options are 'cvodes' and 'idas'"""

    integration_opts: Dict = {}
    """Dictionary with options for the CasADi integrator call. Used tu update the opts dict in :py:func:`setup`.
    
    All options are listed `here <https://casadi.sourceforge.net/api/html/db/d3d/classcasadi_1_1Integrator.html>`_."""



class Simulator(do_mpc.model.IteratedVariables):
    """A class for simulating systems. Discrete-time and continuous systems can be considered.
    
    .. versionadded:: >v4.5.1

        New interface to settings. The class has an attribute ``settings`` which is an instance of :py:class:`SimulatorSettings` or :py:class:`ContinousSimulatorSettings`
        (please see this documentation for a list of available settings).
        Settings are now chosen as:

        ::

            simulator.settings.t_step = 0.5
        
        Previously, settings were passed to :py:meth:`set_param`. This method is still available and wraps the new interface.
        The new method has important advantages:
        
        1. The ``simulator.settings`` attribute can be printed to see the current configuration.
        
        2. Context help is available in most IDEs (e.g. VS Code) to see the available settings, the type and a description.


    **do-mpc** uses the CasADi interface to popular state-of-the-art tools such as Sundials `CVODES`_
    for the integration of ODE/DAE equations.

    .. _CVODES: https://computing.llnl.gov/projects/sundials

    **Configuration and setup:**

    Configuring and setting up the simulator involves the following steps:

    1. Configure the simulator with :py:class:`SimulatorSettings` or :py:class:`ContinousSimulatorSettings`. The simulator instance has the attribute ``settings`` which is an instance of :py:class:`SimulatorSettings` or :py:class:`ContinousSimulatorSettings`.

    2. Set parameter function with :py:func:`get_p_template` and  :py:func:`set_p_fun`.

    3. Set time-varying parameter function with :py:func:`get_tvp_template` and  :py:func:`set_tvp_fun`.

    4. Setup simulator with :py:func:`setup`.

    During runtime, call the simulator :py:func:`make_step` method with current input (``u``).
    This computes the next state of the system and the respective measurement.
    Optionally, pass (sampled) random variables for the process ``w`` and measurement noise ``v`` (if they were defined in :py:class`do_mpc.model.Model`)

    Args:
        model: A configured and setup :py:class:`do_mpc.model.Model`
    """
    def __init__(self, model:do_mpc.model.Model):

        self.model = model
        do_mpc.model.IteratedVariables.__init__(self)

        assert model.flags['setup'] == True, 'Model for simulator was not setup. After the complete model creation call model.setup().'

        self.data = do_mpc.data.Data(model)

        if self.model.model_type == 'continuous':
            self._settings = ContinousSimulatorSettings()
        elif self.model.model_type == 'discrete':
            self._settings = SimulatorSettings()

        self.flags = {
            'set_tvp_fun': False,
            'set_p_fun': False,
            'setup': False,
            'first_step': True,
        }

    @property
    def settings(self):
        '''
        All necessary parameters for the simulator.

        This is a core attribute of the Simulator class. It is used to set and change parameters when setting up the simulator
        by accessing an instance of :py:class:`SimulatorSettings` or :py:class:`ContinousSimulatorSettings`. 
        
        Example to change settings:

        ::

            simulator.settings.t_step = 0.5

        Note:     
            Settings cannot be updated after calling :py:meth:`do_mpc.simulator.setup`.

        For a detailed list of all available parameters see :py:class:`SimulatorSettings` or :py:class:`ContinousSimulatorSettings`. 
        '''
        return self._settings
    
    @settings.setter
    def settings(self, val):
        warnings.warn('Cannot change the settings attribute')


    def reset_history(self)->None:
        """Reset the history of the simulator.
        """
        self._t0 = np.array([0])
        self.data.init_storage()
        self.flags['first_step'] = True

    def _check_validity(self):
        # tvp_fun must be set, if tvp are defined in model.
        if self.flags['set_tvp_fun'] == False and self.model._tvp.size > 0:
            raise Exception('You have not supplied a function to obtain the time-varying parameters defined in model. Use .set_tvp_fun() prior to setup.')
        # p_fun must be set, if p are defined in model.
        if self.flags['set_p_fun'] == False and self.model._p.size > 0:
            raise Exception('You have not supplied a function to obtain the parameters defined in model. Use .set_p_fun() prior to setup.')

        # Set dummy functions for tvp and p in case these parameters are unused.
        if not self.flags['set_tvp_fun']:
            _tvp = self.get_tvp_template()
            def tvp_fun(t): return _tvp
            self.set_tvp_fun(tvp_fun)

        if not self.flags['set_p_fun']:
            _p = self.get_p_template()
            def p_fun(t): return _p
            self.set_p_fun(p_fun)

        self._settings.check_for_mandatory_settings()


    def setup(self)->None:
        """Sets up the simulator and finalizes the simulator configuration.
        Only after the setup, the :py:func:`make_step` method becomes available.

        Raises:
            assertion: t_step must be set
        """

        self._check_validity()

        self.sim_x = sim_x =  self.model.sv.sym_struct([
            castools.entry('_x', struct=self.model._x)
            ])
        self.sim_z = sim_z =  self.model.sv.sym_struct([
            castools.entry('_z', struct=self.model._z)
            ])

        self.sim_p = sim_p = self.model.sv.sym_struct([
            castools.entry('_u', struct=self.model._u),
            castools.entry('_p', struct=self.model._p),
            castools.entry('_tvp', struct=self.model._tvp),
            castools.entry('_w', struct=self.model._w)
        ])

        # Initiate numerical structures to store the solutions (updated at each iteration)
        self.sim_x_num = self.sim_x(0)
        self.sim_z_num = self.sim_z(0)
        self.sim_p_num = self.sim_p(0)
        self.sim_aux_num = self.model._aux_expression(0)

        if self.model.model_type == 'discrete':

            # Build the rhs expression with the newly created variables
            alg = self.model._alg_fun(sim_x['_x'],sim_p['_u'],sim_z['_z'],sim_p['_tvp'],sim_p['_p'], sim_p['_w'])
            x_next = self.model._rhs_fun(sim_x['_x'],sim_p['_u'],sim_z['_z'],sim_p['_tvp'],sim_p['_p'], sim_p['_w'])

            # Build the DAE function
            nlp = {'x': sim_z['_z'], 'p': castools.vertcat(sim_x['_x'], sim_p), 'f': castools.DM(0), 'g': alg}
            self.discrete_dae_solver = castools.nlpsol('dae_roots', 'ipopt', nlp)

            # Build the simulator function:
            self.simulator = castools.Function('simulator',[sim_x['_x'], sim_z['_z'], sim_p],[x_next])


        elif self.model.model_type == 'continuous':

            # Define the ODE
            xdot = self.model._rhs_fun(sim_x['_x'],sim_p['_u'],sim_z['_z'],sim_p['_tvp'],sim_p['_p'], sim_p['_w'])
            alg = self.model._alg_fun(sim_x['_x'],sim_p['_u'],sim_z['_z'],sim_p['_tvp'],sim_p['_p'], sim_p['_w'])

            dae = {
                'x': sim_x,
                'z': sim_z,
                'p': sim_p,
                'ode': xdot,
                'alg': alg,
            }

            opts = {}
            # Set the integrator options, note that 'abstol' and 'reltol' are not needed for collocation
            if self._settings.integration_tool != 'collocation':
                opts = {
                    'abstol': self._settings.abstol,
                    'reltol': self._settings.reltol,
                }

            # Add further options for the CasADi integrator call defined by the user 
            opts.update(self._settings.integration_opts)

            if do_mpc.CASADI_LEGACY_MODE:
                opts['tf'] = self._settings.t_step
                self.simulator = castools.integrator('simulator', self._settings.integration_tool, dae, opts)
            else:
                # Build the simulator
                t0 = 0.0
                self.simulator = castools.integrator('simulator', self._settings.integration_tool, dae, t0, self._settings.t_step, opts)

        sim_aux = self.model._aux_expression_fun(sim_x['_x'],sim_p['_u'],sim_z['_z'],sim_p['_tvp'],sim_p['_p'])
        # Create function to caculate all auxiliary expressions:
        self.sim_aux_expression_fun = castools.Function('sim_aux_expression_fun', [sim_x, sim_z, sim_p], [sim_aux])

        self.flags['setup'] = True


    def set_param(self, **kwargs)->None:
        """
        Warnings:
            This method will be depreciated in a future version. Settings are available via the :py:attr:`settings` attribute which is an instance of :py:class:`ContinousSimulatorSettings` or :py:class:`SimulatorSettings`.

        Note:
            A comprehensive list of all available parameters can be found in :py:class:`ContinousSimulatorSettings` or :py:class:`SimulatorSettings`.
        
        For example:
        
        ::

            simulator.settings.t_step = 0.5
        
        The old interface, as shown in the example below, can still be accessed until further notice.
        
        ::

            simulator.set_param(t_step=0.5)

        Note: 
            The only required parameters  are ``t_step``. All other parameters are optional.

        """
        assert self.flags['setup'] == False, 'Setting parameters after setup is prohibited.'

        for key, value in kwargs.items():
            if hasattr(self._settings, key):
                    setattr(self._settings, key, value)
            else:
                print('Warning: Key {} does not exist for Simulator.'.format(key))


    def get_tvp_template(self)->Union[castools.structure3.SXStruct,castools.structure3.MXStruct]:
        """Obtain the output template for :py:func:`set_tvp_fun`.
        Use this method in conjunction with :py:func:`set_tvp_fun`
        to define the function for retrieving the time-varying parameters at each sampling time.

        Returns:
            numerical CasADi structure
        """
        return self.model._tvp(0)


    def set_tvp_fun(self,tvp_fun:Callable[[float],Union[castools.structure3.SXStruct,castools.structure3.MXStruct]])->None:
        """Method to set the function which returns the values of the time-varying parameters.
        This function must return a CasADi structure which can be obtained with :py:func:`get_tvp_template`.

        In the :py:class:`do_mpc.model.Model` we have defined the following parameters:

        ::

            a = model.set_variable('_tvp', 'a')

        The integrate the ODE or evaluate the discrete dynamics, the simulator needs
        to obtain the numerical values of these parameters at each timestep.
        In the most general case, these values can change,
        which is why a function must be supplied that can be evaluted at each timestep to obtain the current values.

        **do-mpc** requires this function to have a specific return structure which we obtain first by calling:

        ::

            tvp_template = simulator.get_tvp_template()

        The time-varying parameter function can look something like this:

        ::

            def tvp_fun(t_now):
                tvp_template['a'] = 3
                return tvp_template

            simulator.set_tvp_fun(tvp_fun)

        which results in constant parameters.

        Note:
            From the perspective of the simulator there is no difference between
            time-varying parameters and regular parameters. The difference is important only
            for the MPC controller and MHE estimator. These methods consider a finite sequence
            of future / past information, e.g. the weather, which can change over time.
            Parameters, on the other hand, are constant over the entire horizon.

        Args:
            tvp_fun: Function which gives the values of the time-varying parameters

        Raises:
            assertion: tvp_fun has incorrect return type.
            assertion: Incorrect output of tvp_fun. Use get_tvp_template to obtain the required structure.
        """
        assert isinstance(tvp_fun(0), castools.structure3.DMStruct), 'tvp_fun has incorrect return type.'
        assert self.get_tvp_template().labels() == tvp_fun(0).labels(), 'Incorrect output of tvp_fun. Use get_tvp_template to obtain the required structure.'
        self.tvp_fun = tvp_fun

        self.flags['set_tvp_fun'] = True


    def get_p_template(self)->Union[castools.structure3.SXStruct,castools.structure3.MXStruct]:
        """Obtain output template for :py:func:`set_p_fun`.
        Use this method in conjunction with :py:func:`set_p_fun`
        to define the function for retrieving the parameters at each sampling time.

        See :py:func:`set_p_fun` for more details.

        Returns:
            numerical CasADi structure
        """
        return self.model._p(0)


    def set_p_fun(self,p_fun:Callable[[float],Union[castools.structure3.SXStruct,castools.structure3.MXStruct]])->None:
        """Method to set the function which gives the values of the parameters.
        This function must return a CasADi structure which can be obtained with :py:func:`get_p_template`.

        **Example**:

        In the :py:class:`do_mpc.model.Model` we have defined the following parameters:

        ::

            Theta_1 = model.set_variable('parameter', 'Theta_1')
            Theta_2 = model.set_variable('parameter', 'Theta_2')
            Theta_3 = model.set_variable('parameter', 'Theta_3')

        To integrate the ODE or evaluate the discrete dynamics, the simulator needs
        to obtain the numerical values of these parameters at each timestep.
        In the most general case, these values can change,
        which is why a function must be supplied that can be evaluted at each timestep to obtain the current values.

        **do-mpc** requires this function to have a specific return structure which we obtain first by calling:

        ::

            p_template = simulator.get_p_template()

        The parameter function can look something like this:

        ::

            p_template['Theta_1'] = 2.25e-4
            p_template['Theta_2'] = 2.25e-4
            p_template['Theta_3'] = 2.25e-4

            def p_fun(t_now):
                return p_template

            simulator.set_p_fun(p_fun)

        which results in constant parameters.

        A more "interesting" variant could be this random-walk:

        ::

            p_template['Theta_1'] = 2.25e-4
            p_template['Theta_2'] = 2.25e-4
            p_template['Theta_3'] = 2.25e-4

            def p_fun(t_now):
                p_template['Theta_1'] += 1e-6*np.random.randn()
                p_template['Theta_2'] += 1e-6*np.random.randn()
                p_template['Theta_3'] += 1e-6*np.random.randn()
                return p_template

        Args:
            p_fun: A function which gives the values of the parameters

        Raises:
            assert: p must have the right structure
        """
        assert isinstance(p_fun(0), castools.structure3.DMStruct), 'p_fun has incorrect return type.'
        assert self.get_p_template().labels() == p_fun(0).labels(), 'Incorrect output of p_fun. Use get_p_template to obtain the required structure.'
        self.p_fun = p_fun
        self.flags['set_p_fun'] = True


    def set_initial_guess(self)->None:
        """Initial guess for DAE variables.
        Use the current class attribute :py:attr:`z0` to create the initial guess for the DAE algebraic equations.

        The simulator uses "warmstarting" to solve the continous/discrete DAE system by using the previously computed
        algebraic states as an initial guess. Thus, this method is typically only invoked once.

        Warnings:
            If no initial values for :py:attr:`z0` were supplied during setup, they default to zero.
        """
        assert self.flags['setup'] == True, 'Simulator was not setup yet. Please call Simulator.setup().'

<<<<<<< HEAD
        # We assume that the unscaled z0 is provided by the user. Hence, we have to scale it before we can use it in the DAE solver.
        self.sim_x_num["_x"] = self._x0.cat / self._x_scaling
        self.sim_x_num_unscaled["_x"] = self._x0.cat
        self.sim_z_num['_z'] = self._z0.cat / self._z_scaling
        self.sim_z_num_unscaled['_z'] = self._z0.cat
=======
        self.sim_z_num['_z'] = self._z0.cat
>>>>>>> b3cbec80

    def init_algebraic_variables(self) -> np.ndarray:
        """Initializes the algebraic variables. 
        Solve the algebraic equations for the initial values of :py:attr:`x0`, :py:attr:`u0`, :py:attr:`p0`, :py:attr:`tvp0`.
        Sets the results to :py:attr:`z0` and returns them. 

        Note:
            The method internally calls :py:func:`set_initial_guess` to set the initial guess for the algebraic variables.

        The initialization is computed by solving the algebraic model equations under consideration of the initial guess supplied in :py:attr:`z0`.

        **Example**:

        ::

            simulator = do_mpc.simulator.Simulator(model)

            # Set initial value for the state:
            simulator.x0 = np.array([0.1, 0.1]).reshape(-1,1)

            # Obtain initial guess for the algebraic variables:
            z0 = simulator.init_algebraic_variables()

            # Initial guess is stored in simulator.z0 and simulator.set_initial_guess() was called internally.


        Returns:
            Initial guess for the algebraic variables.

        """
        if self.model.flags['setup'] is False:
            raise RuntimeError(
                'The model must be setup before the algebraic variables can be initialized.'
            )


        z0 = castools.vertcat(self.z0)
        p0 = castools.vertcat(self.p_fun(self.t0), self.tvp_fun(self.t0), self.u0, self.x0)


        residual_to_initial_guess = castools.vertcat(self.model.z) - z0
        cost = castools.sum2(castools.sum1(residual_to_initial_guess**2))

        nlp = {}
        nlp['x'] = castools.vertcat(self.model.z)
        nlp['f'] = cost
        nlp['g'] = castools.vertcat(self.model._alg)
        nlp['p'] = castools.vertcat(self.model.p, self.model.tvp, self.model.u, self.model.x)

        supress_ipopt =  {'ipopt.print_level':0, 'ipopt.sb': 'yes', 'print_time':0}

        solver = castools.nlpsol("solver", "ipopt", nlp, supress_ipopt)
        res = solver(x0=z0, lbg=0, ubg=0, p=p0)
        z_init = res['x']

        self.z0 = z_init

        self.set_initial_guess()

        return z_init.full()


    def simulate(self)->np.ndarray:
        """Call the CasADi simulator.

        Warnings:
            :py:func:`simulate` can be used as part of the public API but is typically
            called from within :py:func:`make_step` which wraps this method and sets the
            required values to the ``sim_x_num`` and ``sim_p_num`` structures automatically.

        Numerical values for ``sim_x_num`` and ``sim_p_num`` need to be provided beforehand
        in order to simulate the system for one time step:

        * states ``sim_c_num['_x']``

        * algebraic states ``sim_z_num['_z']``

        * inputs ``sim_p_num['_u']``

        * parameter ``sim_p_num['_p']``

        * time-varying parameters ``sim_p_num['_tvp']``

        The function returns the new state of the system.

        Returns:
            x_new
        """
        assert self.flags['setup'] == True, 'Simulator is not setup. Call simulator.setup() first.'

        # extract numerical values
        sim_x_num = self.sim_x_num
        sim_z_num = self.sim_z_num
        sim_p_num = self.sim_p_num

        if self.model.model_type == 'discrete':
<<<<<<< HEAD
            if self.model.n_z > 0: # Solve DAE when it exists...
                r = self.discrete_dae_solver(x0 = sim_z_num, ubg = 0, lbg = 0, p=castools.vertcat(sim_x_num, sim_p_num))
                sim_z_num["_z"] = r['x']
            x_new = self.simulator(sim_x_num, sim_z_num, sim_p_num)
            # NOTE: This z_new actually satisfies the AE before the integration takes place, so g(x_k, u_k, z_new, p_k) = 0.
            # If you would like to have the z_new satisfying the AE after the integration, you need to call the DAE solver again, so g(x_new, u_k, z_new, p_k) = 0.
            # Further, be careful because while x_new remains the starting point for the next integration, u_{k+1} will change and hence also z_new, so g(x_new, u_{k+1}, z_new, p_{k+1}) = 0.
            z_new = sim_z_num.cat

=======
            if self.model.n_z > 0: # Solve DAE only when it exists ...
                r = self.discrete_dae_solver(x0 = sim_z_num, ubg = 0, lbg = 0, p=castools.vertcat(sim_x_num,sim_p_num))
                sim_z_num.master = r['x']
            x_new = self.simulator(sim_x_num, sim_z_num, sim_p_num)
>>>>>>> b3cbec80
        elif self.model.model_type == 'continuous':
            r = self.simulator(x0 = sim_x_num, z0 = sim_z_num, p = sim_p_num)
            x_new = r['xf']
            z_new = r['zf']
            sim_z_num.master = z_new
        else:
            raise ValueError(f'Model type {self.model.model_type} is not supported.')
<<<<<<< HEAD
        
        # Update all numerical values in the sim_x_num and sim_z_num structures
        self.sim_x_num.master = x_new
        self.sim_x_num_unscaled.master = x_new * self._x_scaling.cat
        self.sim_z_num.master = z_new
        self.sim_z_num_unscaled.master = z_new * self._z_scaling.cat
        # if z_new.shape[0] > 0:
        #     self.sim_z_num_unscaled.master = z_new * self._z_scaling.cat

        # There may be made an error here. sim_p_num fits to values in time step
        # k + 1 (new). However, the values are actually the p values for step
        # k (now).
        aux_new = self.sim_aux_expression_fun(self.sim_x_num, self.sim_z_num, sim_p_num)
=======
        # There may be made an error here. sim_p_num fits to values in time step
        # k + 1 (new). However, the values are actually the p values for step
        # k (now).
        aux_new = self.sim_aux_expression_fun(x_new, sim_z_num, sim_p_num)
>>>>>>> b3cbec80

        self.sim_aux_num.master = aux_new

        return x_new

    def make_step(self, u0:np.ndarray=None, v0:np.ndarray=None, w0:np.ndarray=None)-> np.ndarray:
        """Main method of the simulator class during control runtime. This method is called at each timestep
        and computes the next state or the current control input :py:obj:`u0`. The method returns the resulting measurement,
        as defined in :py:class:`do_mpc.model.Model.set_meas`.

        The initial state :py:attr:`x0` is stored as a class attribute. Use this attribute :py:attr:`x0` to change the initial state.
        It is also possible to supply an initial guess for the algebraic states through the attribute :py:attr:`z0` and by calling
        :py:func:`set_initial_guess`.

        Finally, the method can be called with values for the process noise ``w0`` and the measurement noise ``v0``
        that were (optionally) defined in the :py:class:`do_mpc.model.Model`.
        Typically, these values should be sampled from a random distribution, e.g. ``np.random.randn`` for a random normal distribution.

        The method prepares the simulator by setting the current parameters, calls :py:func:`simulator.simulate`
        and updates the :py:class:`do_mpc.data` object.

        Args:
            u0: Current input to the system. Optional parameter for autonomous systems.
            v0: Additive measurement noise
            w0: Additive process noise
        
        Returns:
            y_next
        """
        # Generate dummy input if system is autnomous
        if u0 is None:
            assert self.model.n_u == 0, 'No input u0 provided. Please provide an input u0.'
            u0 = self.model._u(0)

        assert self.flags['setup'] == True, 'Simulator is not setup. Call simulator.setup() first.'
        assert isinstance(u0, (np.ndarray, castools.DM, castools.structure3.DMStruct)), 'u0 is wrong input type. You have: {}'.format(type(u0))
        assert u0.shape == self.model._u.shape, 'u0 has incorrect shape. You have: {}, expected: {}'.format(u0.shape, self.model._u.shape)
        assert isinstance(u0, (np.ndarray, castools.DM, castools.structure3.DMStruct)), 'u0 is wrong input type. You have: {}'.format(type(u0))
        assert u0.shape == self.model._u.shape, 'u0 has incorrect shape. You have: {}, expected: {}'.format(u0.shape, self.model._u.shape)

        if w0 is None:
            w0 = self.model._w(0)
        else:
            input_types = (np.ndarray, castools.DM, castools.structure3.DMStruct)
            assert isinstance(w0, input_types), 'w0 is wrong input type. You have: {}. Must be of type'.format(type(w0), input_types)
            assert w0.shape == self.model._w.shape, 'w0 has incorrect shape. You have: {}, expected: {}'.format(w0.shape, self.model._w.shape)

        if v0 is None:
            v0 = self.model._v(0)
        else:
            input_types = (np.ndarray, castools.DM, castools.structure3.DMStruct)
            assert isinstance(v0, input_types), 'v0 is wrong input type. You have: {}. Must be of type'.format(type(v0), input_types)
            assert v0.shape == self.model._v.shape, 'v0 has incorrect shape. You have: {}, expected: {}'.format(v0.shape, self.model._v.shape)

        tvp0 = self.tvp_fun(self._t0)
        p0 = self.p_fun(self._t0)
        t0 = self._t0
        x0 = self._x0

        z0 = self.sim_z_num['_z']
<<<<<<< HEAD
        z0_unscaled = self.sim_z_num_unscaled["_z"]
        self.sim_x_num['_x'] = x0.cat / self._x_scaling
=======
        self.sim_x_num['_x'] = x0
>>>>>>> b3cbec80
        self.sim_p_num['_u'] = u0
        self.sim_p_num['_p'] = p0
        self.sim_p_num['_tvp'] = tvp0
        self.sim_p_num['_w'] = w0

        if self.flags['first_step']:
<<<<<<< HEAD
            # Remember to plug in the unscaled (physical) version of x and z
            aux0 = self.sim_aux_expression_fun(self.sim_x_num["_x"], self.sim_z_num["_z"], self.sim_p_num)
=======
            aux0 = self.sim_aux_expression_fun(x0, z0, self.sim_p_num)
>>>>>>> b3cbec80
        else:
            # .master is chosen so that a copy is created of the variables.
            aux0 = self.sim_aux_num.master

        x_next = self.simulate()

        # Call measurement function
<<<<<<< HEAD
        x_next_unscaled = x_next * self._x_scaling.cat
        z_next_unscaled = z_next * self._z_scaling.cat

        y_next = self.model._meas_fun(x_next_unscaled, u0, z_next_unscaled, tvp0, p0, v0)

        # Update data object
        self.data.update(_x = x0.cat)
        self.data.update(_u = u0)
        self.data.update(_z = z0_unscaled)
=======
        z_next = self.sim_z_num['_z']
        y_next = self.model._meas_fun(x_next, u0, z_next, tvp0, p0, v0)

        self.data.update(_x = x0)
        self.data.update(_u = u0)
        self.data.update(_z = z0)
>>>>>>> b3cbec80
        self.data.update(_tvp = tvp0)
        self.data.update(_p = p0)
        self.data.update(_y = y_next)
        self.data.update(_aux = aux0)
        self.data.update(_time = t0)

        self._x0.master = x_next
        self._z0.master = z0
        self._u0.master = u0
        self._t0 = self._t0 + self._settings.t_step 

        self.flags['first_step'] = False

        return y_next.full()
<|MERGE_RESOLUTION|>--- conflicted
+++ resolved
@@ -497,15 +497,11 @@
         """
         assert self.flags['setup'] == True, 'Simulator was not setup yet. Please call Simulator.setup().'
 
-<<<<<<< HEAD
         # We assume that the unscaled z0 is provided by the user. Hence, we have to scale it before we can use it in the DAE solver.
         self.sim_x_num["_x"] = self._x0.cat / self._x_scaling
         self.sim_x_num_unscaled["_x"] = self._x0.cat
         self.sim_z_num['_z'] = self._z0.cat / self._z_scaling
         self.sim_z_num_unscaled['_z'] = self._z0.cat
-=======
-        self.sim_z_num['_z'] = self._z0.cat
->>>>>>> b3cbec80
 
     def init_algebraic_variables(self) -> np.ndarray:
         """Initializes the algebraic variables. 
@@ -602,7 +598,6 @@
         sim_p_num = self.sim_p_num
 
         if self.model.model_type == 'discrete':
-<<<<<<< HEAD
             if self.model.n_z > 0: # Solve DAE when it exists...
                 r = self.discrete_dae_solver(x0 = sim_z_num, ubg = 0, lbg = 0, p=castools.vertcat(sim_x_num, sim_p_num))
                 sim_z_num["_z"] = r['x']
@@ -612,12 +607,7 @@
             # Further, be careful because while x_new remains the starting point for the next integration, u_{k+1} will change and hence also z_new, so g(x_new, u_{k+1}, z_new, p_{k+1}) = 0.
             z_new = sim_z_num.cat
 
-=======
-            if self.model.n_z > 0: # Solve DAE only when it exists ...
-                r = self.discrete_dae_solver(x0 = sim_z_num, ubg = 0, lbg = 0, p=castools.vertcat(sim_x_num,sim_p_num))
-                sim_z_num.master = r['x']
-            x_new = self.simulator(sim_x_num, sim_z_num, sim_p_num)
->>>>>>> b3cbec80
+
         elif self.model.model_type == 'continuous':
             r = self.simulator(x0 = sim_x_num, z0 = sim_z_num, p = sim_p_num)
             x_new = r['xf']
@@ -625,26 +615,14 @@
             sim_z_num.master = z_new
         else:
             raise ValueError(f'Model type {self.model.model_type} is not supported.')
-<<<<<<< HEAD
         
         # Update all numerical values in the sim_x_num and sim_z_num structures
         self.sim_x_num.master = x_new
         self.sim_x_num_unscaled.master = x_new * self._x_scaling.cat
         self.sim_z_num.master = z_new
         self.sim_z_num_unscaled.master = z_new * self._z_scaling.cat
-        # if z_new.shape[0] > 0:
-        #     self.sim_z_num_unscaled.master = z_new * self._z_scaling.cat
-
-        # There may be made an error here. sim_p_num fits to values in time step
-        # k + 1 (new). However, the values are actually the p values for step
-        # k (now).
+
         aux_new = self.sim_aux_expression_fun(self.sim_x_num, self.sim_z_num, sim_p_num)
-=======
-        # There may be made an error here. sim_p_num fits to values in time step
-        # k + 1 (new). However, the values are actually the p values for step
-        # k (now).
-        aux_new = self.sim_aux_expression_fun(x_new, sim_z_num, sim_p_num)
->>>>>>> b3cbec80
 
         self.sim_aux_num.master = aux_new
 
@@ -705,24 +683,15 @@
         x0 = self._x0
 
         z0 = self.sim_z_num['_z']
-<<<<<<< HEAD
         z0_unscaled = self.sim_z_num_unscaled["_z"]
         self.sim_x_num['_x'] = x0.cat / self._x_scaling
-=======
-        self.sim_x_num['_x'] = x0
->>>>>>> b3cbec80
         self.sim_p_num['_u'] = u0
         self.sim_p_num['_p'] = p0
         self.sim_p_num['_tvp'] = tvp0
         self.sim_p_num['_w'] = w0
 
         if self.flags['first_step']:
-<<<<<<< HEAD
-            # Remember to plug in the unscaled (physical) version of x and z
             aux0 = self.sim_aux_expression_fun(self.sim_x_num["_x"], self.sim_z_num["_z"], self.sim_p_num)
-=======
-            aux0 = self.sim_aux_expression_fun(x0, z0, self.sim_p_num)
->>>>>>> b3cbec80
         else:
             # .master is chosen so that a copy is created of the variables.
             aux0 = self.sim_aux_num.master
@@ -730,7 +699,6 @@
         x_next = self.simulate()
 
         # Call measurement function
-<<<<<<< HEAD
         x_next_unscaled = x_next * self._x_scaling.cat
         z_next_unscaled = z_next * self._z_scaling.cat
 
@@ -740,14 +708,6 @@
         self.data.update(_x = x0.cat)
         self.data.update(_u = u0)
         self.data.update(_z = z0_unscaled)
-=======
-        z_next = self.sim_z_num['_z']
-        y_next = self.model._meas_fun(x_next, u0, z_next, tvp0, p0, v0)
-
-        self.data.update(_x = x0)
-        self.data.update(_u = u0)
-        self.data.update(_z = z0)
->>>>>>> b3cbec80
         self.data.update(_tvp = tvp0)
         self.data.update(_p = p0)
         self.data.update(_y = y_next)
